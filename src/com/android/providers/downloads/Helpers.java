/*
 * Copyright (C) 2008 The Android Open Source Project
 *
 * Licensed under the Apache License, Version 2.0 (the "License");
 * you may not use this file except in compliance with the License.
 * You may obtain a copy of the License at
 *
 *      http://www.apache.org/licenses/LICENSE-2.0
 *
 * Unless required by applicable law or agreed to in writing, software
 * distributed under the License is distributed on an "AS IS" BASIS,
 * WITHOUT WARRANTIES OR CONDITIONS OF ANY KIND, either express or implied.
 * See the License for the specific language governing permissions and
 * limitations under the License.
 */

package com.android.providers.downloads;

import android.content.ContentUris;
import android.content.Context;
import android.content.Intent;
import android.content.pm.PackageManager;
import android.content.pm.ResolveInfo;
import android.database.Cursor;
import android.drm.mobile1.DrmRawContent;
import android.net.ConnectivityManager;
import android.net.NetworkInfo;
import android.net.Uri;
import android.os.Environment;
import android.os.StatFs;
import android.os.SystemClock;
import android.provider.Downloads;
import android.telephony.TelephonyManager;
import android.util.Config;
import android.util.Log;
import android.webkit.MimeTypeMap;

import java.io.File; 
import java.io.FileNotFoundException;
import java.io.FileOutputStream;
import java.util.Random;
import java.util.Set;
import java.util.regex.Matcher;
import java.util.regex.Pattern;

/**
 * Some helper functions for the download manager
 */
public class Helpers {

    public static Random sRandom = new Random(SystemClock.uptimeMillis());

    /** Regex used to parse content-disposition headers */
    private static final Pattern CONTENT_DISPOSITION_PATTERN =
            Pattern.compile("attachment;\\s*filename\\s*=\\s*\"([^\"]*)\"");

    private Helpers() {
    }

    /*
     * Parse the Content-Disposition HTTP Header. The format of the header
     * is defined here: http://www.w3.org/Protocols/rfc2616/rfc2616-sec19.html
     * This header provides a filename for content that is going to be
     * downloaded to the file system. We only support the attachment type.
     */
    private static String parseContentDisposition(String contentDisposition) {
        try {
            Matcher m = CONTENT_DISPOSITION_PATTERN.matcher(contentDisposition);
            if (m.find()) {
                return m.group(1);
            }
        } catch (IllegalStateException ex) {
             // This function is defined as returning null when it can't parse the header
        }
        return null;
    }

    /**
     * Creates a filename (where the file should be saved) from a uri.
     */
    public static DownloadFileInfo generateSaveFile(
            Context context,
            String url,
            String hint,
            String contentDisposition,
            String contentLocation,
            String mimeType,
            int destination,
            int contentLength) throws FileNotFoundException {

        /*
         * Don't download files that we won't be able to handle
         */
        if (destination == Downloads.DESTINATION_EXTERNAL
                || destination == Downloads.DESTINATION_CACHE_PARTITION_PURGEABLE) {
            if (mimeType == null) {
                if (Config.LOGD) {
                    Log.d(Constants.TAG, "external download with no mime type not allowed");
                }
                return new DownloadFileInfo(null, null, Downloads.STATUS_NOT_ACCEPTABLE);
            }
            if (!DrmRawContent.DRM_MIMETYPE_MESSAGE_STRING.equalsIgnoreCase(mimeType)) {
                // Check to see if we are allowed to download this file. Only files
                // that can be handled by the platform can be downloaded.
                // special case DRM files, which we should always allow downloading.
                Intent intent = new Intent(Intent.ACTION_VIEW);
                
                // We can provide data as either content: or file: URIs,
                // so allow both.  (I think it would be nice if we just did
                // everything as content: URIs)
                // Actually, right now the download manager's UId restrictions
                // prevent use from using content: so it's got to be file: or
                // nothing 

                PackageManager pm = context.getPackageManager();
                intent.setDataAndType(Uri.fromParts("file", "", null), mimeType);
                ResolveInfo ri = pm.resolveActivity(intent, PackageManager.MATCH_DEFAULT_ONLY);
                //Log.i(Constants.TAG, "*** FILENAME QUERY " + intent + ": " + list);

                if (ri == null) {
                    if (Config.LOGD) {
                        Log.d(Constants.TAG, "no handler found for type " + mimeType);
                    }
                    return new DownloadFileInfo(null, null, Downloads.STATUS_NOT_ACCEPTABLE);
                }
            }
        }
        String filename = chooseFilename(
                url, hint, contentDisposition, contentLocation, destination);

        // Split filename between base and extension
        // Add an extension if filename does not have one
        String extension = null;
        int dotIndex = filename.indexOf('.');
        if (dotIndex < 0) {
            extension = chooseExtensionFromMimeType(mimeType, true);
        } else {
            extension = chooseExtensionFromFilename(
                    mimeType, destination, filename, dotIndex);
            filename = filename.substring(0, dotIndex);
        }

        /*
         *  Locate the directory where the file will be saved
         */

        File base = null;
        StatFs stat = null;
        // DRM messages should be temporarily stored internally and then passed to 
        // the DRM content provider
        if (destination == Downloads.DESTINATION_CACHE_PARTITION
                || destination == Downloads.DESTINATION_CACHE_PARTITION_PURGEABLE
                || destination == Downloads.DESTINATION_CACHE_PARTITION_NOROAMING
                || DrmRawContent.DRM_MIMETYPE_MESSAGE_STRING.equalsIgnoreCase(mimeType)) {
            base = Environment.getDownloadCacheDirectory();
            stat = new StatFs(base.getPath());

            /*
             * Check whether there's enough space on the target filesystem to save the file.
             * Put a bit of margin (in case creating the file grows the system by a few blocks).
             */
            int blockSize = stat.getBlockSize();
            for (;;) {
                int availableBlocks = stat.getAvailableBlocks();
                if (blockSize * ((long) availableBlocks - 4) >= contentLength) {
                    break;
                }
                if (!discardPurgeableFiles(context,
                        contentLength - blockSize * ((long) availableBlocks - 4))) {
                    if (Config.LOGD) {
                        Log.d(Constants.TAG,
                                "download aborted - not enough free space in internal storage");
                    }
                    return new DownloadFileInfo(null, null, Downloads.STATUS_FILE_ERROR);
                }
                stat.restat(base.getPath());
            }

        } else {
            if (Environment.getExternalStorageState().equals(Environment.MEDIA_MOUNTED)) {
                String root = Environment.getExternalStorageDirectory().getPath();
                base = new File(root + Constants.DEFAULT_DL_SUBDIR);
                if (!base.isDirectory() && !base.mkdir()) {
                    if (Config.LOGD) {
                        Log.d(Constants.TAG, "download aborted - can't create base directory "
                                + base.getPath());
                    }
                    return new DownloadFileInfo(null, null, Downloads.STATUS_FILE_ERROR);
                }
                stat = new StatFs(base.getPath());
            } else {
                if (Config.LOGD) {
                    Log.d(Constants.TAG, "download aborted - no external storage");
                }
                return new DownloadFileInfo(null, null, Downloads.STATUS_FILE_ERROR);
            }

            /*
             * Check whether there's enough space on the target filesystem to save the file.
             * Put a bit of margin (in case creating the file grows the system by a few blocks).
             */
            if (stat.getBlockSize() * ((long) stat.getAvailableBlocks() - 4) < contentLength) {
                if (Config.LOGD) {
                    Log.d(Constants.TAG, "download aborted - not enough free space");
                }
                return new DownloadFileInfo(null, null, Downloads.STATUS_FILE_ERROR);
            }

        }

        boolean recoveryDir = Constants.RECOVERY_DIRECTORY.equalsIgnoreCase(filename + extension);

        filename = base.getPath() + File.separator + filename;

        /*
         * Generate a unique filename, create the file, return it.
         */
        if (Constants.LOGVV) {
            Log.v(Constants.TAG, "target file: " + filename + extension);
        }

        String fullFilename = chooseUniqueFilename(
                destination, filename, extension, recoveryDir);
        if (fullFilename != null) {
            return new DownloadFileInfo(fullFilename, new FileOutputStream(fullFilename), 0);
        } else {
            return new DownloadFileInfo(null, null, Downloads.STATUS_FILE_ERROR);
        }
    }

    private static String chooseFilename(String url, String hint, String contentDisposition,
            String contentLocation, int destination) {
        String filename = null;

        // First, try to use the hint from the application, if there's one
        if (filename == null && hint != null && !hint.endsWith("/")) {
            if (Constants.LOGVV) {
                Log.v(Constants.TAG, "getting filename from hint");
            }
            int index = hint.lastIndexOf('/') + 1;
            if (index > 0) {
                filename = hint.substring(index);
            } else {
                filename = hint;
            }
        }

        // If we couldn't do anything with the hint, move toward the content disposition
        if (filename == null && contentDisposition != null) {
            filename = parseContentDisposition(contentDisposition);
            if (filename != null) {
                if (Constants.LOGVV) {
                    Log.v(Constants.TAG, "getting filename from content-disposition");
                }
                int index = filename.lastIndexOf('/') + 1;
                if (index > 0) {
                    filename = filename.substring(index);
                }
            }
        }

        // If we still have nothing at this point, try the content location
        if (filename == null && contentLocation != null) {
            String decodedContentLocation = Uri.decode(contentLocation);
            if (decodedContentLocation != null
                    && !decodedContentLocation.endsWith("/")
                    && decodedContentLocation.indexOf('?') < 0) {
                if (Constants.LOGVV) {
                    Log.v(Constants.TAG, "getting filename from content-location");
                }
                int index = decodedContentLocation.lastIndexOf('/') + 1;
                if (index > 0) {
                    filename = decodedContentLocation.substring(index);
                } else {
                    filename = decodedContentLocation;
                }
            }
        }

        // If all the other http-related approaches failed, use the plain uri
        if (filename == null) {
            String decodedUrl = Uri.decode(url);
            if (decodedUrl != null
                    && !decodedUrl.endsWith("/") && decodedUrl.indexOf('?') < 0) {
                int index = decodedUrl.lastIndexOf('/') + 1;
                if (index > 0) {
                    if (Constants.LOGVV) {
                        Log.v(Constants.TAG, "getting filename from uri");
                    }
                    filename = decodedUrl.substring(index);
                }
            }
        }

        // Finally, if couldn't get filename from URI, get a generic filename
        if (filename == null) {
            if (Constants.LOGVV) {
                Log.v(Constants.TAG, "using default filename");
            }
            filename = Constants.DEFAULT_DL_FILENAME;
        }

        filename = filename.replaceAll("[^a-zA-Z0-9\\.\\-_]+", "_");


        return filename;
    }

    private static String chooseExtensionFromMimeType(String mimeType, boolean useDefaults) {
        String extension = null;
        if (mimeType != null) {
            extension = MimeTypeMap.getSingleton().getExtensionFromMimeType(mimeType);
            if (extension != null) {
                if (Constants.LOGVV) {
                    Log.v(Constants.TAG, "adding extension from type");
                }
                extension = "." + extension;
            } else {
                if (Constants.LOGVV) {
                    Log.v(Constants.TAG, "couldn't find extension for " + mimeType);
                }
            }
        }
        if (extension == null) {
            if (mimeType != null && mimeType.toLowerCase().startsWith("text/")) {
                if (mimeType.equalsIgnoreCase("text/html")) {
                    if (Constants.LOGVV) {
                        Log.v(Constants.TAG, "adding default html extension");
                    }
                    extension = Constants.DEFAULT_DL_HTML_EXTENSION;
                } else if (useDefaults) {
                    if (Constants.LOGVV) {
                        Log.v(Constants.TAG, "adding default text extension");
                    }
                    extension = Constants.DEFAULT_DL_TEXT_EXTENSION;
                }
            } else if (useDefaults) {
                if (Constants.LOGVV) {
                    Log.v(Constants.TAG, "adding default binary extension");
                }
                extension = Constants.DEFAULT_DL_BINARY_EXTENSION;
            }
        }
        return extension;
    }

    private static String chooseExtensionFromFilename(String mimeType, int destination,
            String filename, int dotIndex) {
        String extension = null;
        if (mimeType != null) {
            // Compare the last segment of the extension against the mime type.
            // If there's a mismatch, discard the entire extension.
            int lastDotIndex = filename.lastIndexOf('.');
            String typeFromExt = MimeTypeMap.getSingleton().getMimeTypeFromExtension(
                    filename.substring(lastDotIndex + 1));
            if (typeFromExt == null || !typeFromExt.equalsIgnoreCase(mimeType)) {
                extension = chooseExtensionFromMimeType(mimeType, false);
                if (extension != null) {
                    if (Constants.LOGVV) {
                        Log.v(Constants.TAG, "substituting extension from type");
                    }
                } else {
                    if (Constants.LOGVV) {
                        Log.v(Constants.TAG, "couldn't find extension for " + mimeType);
                    }
                }
            }
        }
        if (extension == null) {
            if (Constants.LOGVV) {
                Log.v(Constants.TAG, "keeping extension");
            }
            extension = filename.substring(dotIndex);
        }
        return extension;
    }

    private static String chooseUniqueFilename(int destination, String filename,
            String extension, boolean recoveryDir) {
        String fullFilename = filename + extension;
        if (!new File(fullFilename).exists()
                && (!recoveryDir ||
                (destination != Downloads.DESTINATION_CACHE_PARTITION &&
                        destination != Downloads.DESTINATION_CACHE_PARTITION_PURGEABLE &&
                        destination != Downloads.DESTINATION_CACHE_PARTITION_NOROAMING))) {
            return fullFilename;
        }
        filename = filename + Constants.FILENAME_SEQUENCE_SEPARATOR;
        /*
        * This number is used to generate partially randomized filenames to avoid
        * collisions.
        * It starts at 1.
        * The next 9 iterations increment it by 1 at a time (up to 10).
        * The next 9 iterations increment it by 1 to 10 (random) at a time.
        * The next 9 iterations increment it by 1 to 100 (random) at a time.
        * ... Up to the point where it increases by 100000000 at a time.
        * (the maximum value that can be reached is 1000000000)
        * As soon as a number is reached that generates a filename that doesn't exist,
        *     that filename is used.
        * If the filename coming in is [base].[ext], the generated filenames are
        *     [base]-[sequence].[ext].
        */
        int sequence = 1;
        for (int magnitude = 1; magnitude < 1000000000; magnitude *= 10) {
            for (int iteration = 0; iteration < 9; ++iteration) {
                fullFilename = filename + sequence + extension;
                if (!new File(fullFilename).exists()) {
                    return fullFilename;
                }
                if (Constants.LOGVV) {
                    Log.v(Constants.TAG, "file with sequence number " + sequence + " exists");
                }
                sequence += sRandom.nextInt(magnitude) + 1;
            }
        }
        return null;
    }

    /**
     * Deletes purgeable files from the cache partition. This also deletes
     * the matching database entries. Files are deleted in LRU order until
     * the total byte size is greater than targetBytes.
     */
    public static final boolean discardPurgeableFiles(Context context, long targetBytes) {
        Cursor cursor = context.getContentResolver().query(
                Downloads.CONTENT_URI,
                null,
                "( " +
<<<<<<< HEAD
                Downloads.COLUMN_STATUS + " = " + Downloads.STATUS_SUCCESS + " AND " +
                Downloads.COLUMN_DESTINATION +
                        " = " + Downloads.DESTINATION_CACHE_PARTITION_PURGEABLE + " )",
=======
                Downloads.STATUS + " = '" + Downloads.STATUS_SUCCESS + "' AND " +
                Downloads.DESTINATION + " = '" + Downloads.DESTINATION_CACHE_PARTITION_PURGEABLE
                + "' )",
>>>>>>> f0fa1cdc
                null,
                Downloads.COLUMN_LAST_MODIFICATION);
        if (cursor == null) {
            return false;
        }
        long totalFreed = 0;
        try {
            cursor.moveToFirst();
            while (!cursor.isAfterLast() && totalFreed < targetBytes) {
                File file = new File(cursor.getString(cursor.getColumnIndex(Downloads._DATA)));
                if (Constants.LOGVV) {
                    Log.v(Constants.TAG, "purging " + file.getAbsolutePath() + " for " +
                            file.length() + " bytes");
                }
                totalFreed += file.length();
                file.delete();
                long id = cursor.getLong(cursor.getColumnIndex(Downloads._ID));
                context.getContentResolver().delete(
                        ContentUris.withAppendedId(Downloads.CONTENT_URI, id), null, null);
                cursor.moveToNext();
            }
        } finally {
            cursor.close();
        }
        if (Constants.LOGV) {
            if (totalFreed > 0) {
                Log.v(Constants.TAG, "Purged files, freed " + totalFreed + " for " +
                        targetBytes + " requested");
            }
        }
        return totalFreed > 0;
    }

    /**
     * Returns whether the network is available
     */
    public static boolean isNetworkAvailable(Context context) {
        ConnectivityManager connectivity =
                (ConnectivityManager) context.getSystemService(Context.CONNECTIVITY_SERVICE);
        if (connectivity == null) {
            Log.w(Constants.TAG, "couldn't get connectivity manager");
        } else {
            NetworkInfo[] info = connectivity.getAllNetworkInfo();
            if (info != null) {
                for (int i = 0; i < info.length; i++) {
                    if (info[i].getState() == NetworkInfo.State.CONNECTED) {
                        if (Constants.LOGVV) {
                            Log.v(Constants.TAG, "network is available");
                        }
                        return true;
                    }
                }
            }
        }
        if (Constants.LOGVV) {
            Log.v(Constants.TAG, "network is not available");
        }
        return false;
    }

    /**
     * Returns whether the network is roaming
     */
    public static boolean isNetworkRoaming(Context context) {
        ConnectivityManager connectivity =
                (ConnectivityManager) context.getSystemService(Context.CONNECTIVITY_SERVICE);
        if (connectivity == null) {
            Log.w(Constants.TAG, "couldn't get connectivity manager");
        } else {
            NetworkInfo info = connectivity.getActiveNetworkInfo();
            if (info != null && info.getType() == ConnectivityManager.TYPE_MOBILE) {
                if (TelephonyManager.getDefault().isNetworkRoaming()) {
                    if (Constants.LOGVV) {
                        Log.v(Constants.TAG, "network is roaming");
                    }
                    return true;
                } else {
                    if (Constants.LOGVV) {
                        Log.v(Constants.TAG, "network is not roaming");
                    }
                }
            } else {
                if (Constants.LOGVV) {
                    Log.v(Constants.TAG, "not using mobile network");
                }
            }
        }
        return false;
    }

    /**
     * Checks whether the filename looks legitimate
     */
    public static boolean isFilenameValid(String filename) {
        File dir = new File(filename).getParentFile();
        return dir.equals(Environment.getDownloadCacheDirectory())
                || dir.equals(new File(Environment.getExternalStorageDirectory()
                        + Constants.DEFAULT_DL_SUBDIR));
    }

    /**
     * Checks whether this looks like a legitimate selection parameter
     */
    public static void validateSelection(String selection, Set<String> allowedColumns) {
        try {
            if (selection == null) {
                return;
            }
            Lexer lexer = new Lexer(selection, allowedColumns);
            parseExpression(lexer);
            if (lexer.currentToken() != Lexer.TOKEN_END) {
                throw new IllegalArgumentException("syntax error");
            }
        } catch (RuntimeException ex) {
            if (Constants.LOGV) {
                Log.d(Constants.TAG, "invalid selection [" + selection + "] triggered " + ex);
            } else if (Config.LOGD) {
                Log.d(Constants.TAG, "invalid selection triggered " + ex);
            }
            throw ex;
        }

    }

    // expression <- ( expression ) | statement [AND_OR ( expression ) | statement] *
    //             | statement [AND_OR expression]*
    private static void parseExpression(Lexer lexer) {
        for (;;) {
            // ( expression )
            if (lexer.currentToken() == Lexer.TOKEN_OPEN_PAREN) {
                lexer.advance();
                parseExpression(lexer);
                if (lexer.currentToken() != Lexer.TOKEN_CLOSE_PAREN) {
                    throw new IllegalArgumentException("syntax error, unmatched parenthese");
                }
                lexer.advance();
            } else {
                // statement
                parseStatement(lexer);
            }
            if (lexer.currentToken() != Lexer.TOKEN_AND_OR) {
                break;
            }
            lexer.advance();
        }
    }

    // statement <- COLUMN COMPARE VALUE
    //            | COLUMN IS NULL
    private static void parseStatement(Lexer lexer) {
        // both possibilities start with COLUMN
        if (lexer.currentToken() != Lexer.TOKEN_COLUMN) {
            throw new IllegalArgumentException("syntax error, expected column name");
        }
        lexer.advance();

        // statement <- COLUMN COMPARE VALUE
        if (lexer.currentToken() == Lexer.TOKEN_COMPARE) {
            lexer.advance();
            if (lexer.currentToken() != Lexer.TOKEN_VALUE) {
                throw new IllegalArgumentException("syntax error, expected quoted string");
            }
            lexer.advance();
            return;
        }

        // statement <- COLUMN IS NULL
        if (lexer.currentToken() == Lexer.TOKEN_IS) {
            lexer.advance();
            if (lexer.currentToken() != Lexer.TOKEN_NULL) {
                throw new IllegalArgumentException("syntax error, expected NULL");
            }
            lexer.advance();
            return;
        }

        // didn't get anything good after COLUMN
        throw new IllegalArgumentException("syntax error after column name");
    }

    /**
     * A simple lexer that recognizes the words of our restricted subset of SQL where clauses
     */
    private static class Lexer {
        public static final int TOKEN_START = 0;
        public static final int TOKEN_OPEN_PAREN = 1;
        public static final int TOKEN_CLOSE_PAREN = 2;
        public static final int TOKEN_AND_OR = 3;
        public static final int TOKEN_COLUMN = 4;
        public static final int TOKEN_COMPARE = 5;
        public static final int TOKEN_VALUE = 6;
        public static final int TOKEN_IS = 7;
        public static final int TOKEN_NULL = 8;
        public static final int TOKEN_END = 9;

        private final String mSelection;
        private final Set<String> mAllowedColumns;
        private int mOffset = 0;
        private int mCurrentToken = TOKEN_START;
        private final char[] mChars;

        public Lexer(String selection, Set<String> allowedColumns) {
            mSelection = selection;
            mAllowedColumns = allowedColumns;
            mChars = new char[mSelection.length()];
            mSelection.getChars(0, mChars.length, mChars, 0);
            advance();
        }

        public int currentToken() {
            return mCurrentToken;
        }

        public void advance() {
            char[] chars = mChars;

            // consume whitespace
            while (mOffset < chars.length && chars[mOffset] == ' ') {
                ++mOffset;
            }

            // end of input
            if (mOffset == chars.length) {
                mCurrentToken = TOKEN_END;
                return;
            }

            // "("
            if (chars[mOffset] == '(') {
                ++mOffset;
                mCurrentToken = TOKEN_OPEN_PAREN;
                return;
            }

            // ")"
            if (chars[mOffset] == ')') {
                ++mOffset;
                mCurrentToken = TOKEN_CLOSE_PAREN;
                return;
            }

            // "?"
            if (chars[mOffset] == '?') {
                ++mOffset;
                mCurrentToken = TOKEN_VALUE;
                return;
            }

            // "=" and "=="
            if (chars[mOffset] == '=') {
                ++mOffset;
                mCurrentToken = TOKEN_COMPARE;
                if (mOffset < chars.length && chars[mOffset] == '=') {
                    ++mOffset;
                }
                return;
            }

            // ">" and ">="
            if (chars[mOffset] == '>') {
                ++mOffset;
                mCurrentToken = TOKEN_COMPARE;
                if (mOffset < chars.length && chars[mOffset] == '=') {
                    ++mOffset;
                }
                return;
            }

            // "<", "<=" and "<>"
            if (chars[mOffset] == '<') {
                ++mOffset;
                mCurrentToken = TOKEN_COMPARE;
                if (mOffset < chars.length && (chars[mOffset] == '=' || chars[mOffset] == '>')) {
                    ++mOffset;
                }
                return;
            }

            // "!="
            if (chars[mOffset] == '!') {
                ++mOffset;
                mCurrentToken = TOKEN_COMPARE;
                if (mOffset < chars.length && chars[mOffset] == '=') {
                    ++mOffset;
                    return;
                }
                throw new IllegalArgumentException("Unexpected character after !");
            }

            // columns and keywords
            // first look for anything that looks like an identifier or a keyword
            //     and then recognize the individual words.
            // no attempt is made at discarding sequences of underscores with no alphanumeric
            //     characters, even though it's not clear that they'd be legal column names.
            if (isIdentifierStart(chars[mOffset])) {
                int startOffset = mOffset;
                ++mOffset;
                while (mOffset < chars.length && isIdentifierChar(chars[mOffset])) {
                    ++mOffset;
                }
                String word = mSelection.substring(startOffset, mOffset);
                if (mOffset - startOffset <= 4) {
                    if (word.equals("IS")) {
                        mCurrentToken = TOKEN_IS;
                        return;
                    }
                    if (word.equals("OR") || word.equals("AND")) {
                        mCurrentToken = TOKEN_AND_OR;
                        return;
                    }
                    if (word.equals("NULL")) {
                        mCurrentToken = TOKEN_NULL;
                        return;
                    }
                }
                if (mAllowedColumns.contains(word)) {
                    mCurrentToken = TOKEN_COLUMN;
                    return;
                }
                throw new IllegalArgumentException("unrecognized column or keyword");
            }

            // quoted strings
            if (chars[mOffset] == '\'') {
                ++mOffset;
                while (mOffset < chars.length) {
                    if (chars[mOffset] == '\'') {
                        if (mOffset + 1 < chars.length && chars[mOffset + 1] == '\'') {
                            ++mOffset;
                        } else {
                            break;
                        }
                    }
                    ++mOffset;
                }
                if (mOffset == chars.length) {
                    throw new IllegalArgumentException("unterminated string");
                }
                ++mOffset;
                mCurrentToken = TOKEN_VALUE;
                return;
            }

            // anything we don't recognize
            throw new IllegalArgumentException("illegal character");
        }

        private static final boolean isIdentifierStart(char c) {
            return c == '_' ||
                    (c >= 'A' && c <= 'Z') ||
                    (c >= 'a' && c <= 'z');
        }

        private static final boolean isIdentifierChar(char c) {
            return c == '_' ||
                    (c >= 'A' && c <= 'Z') ||
                    (c >= 'a' && c <= 'z') ||
                    (c >= '0' && c <= '9');
        }
    }
}<|MERGE_RESOLUTION|>--- conflicted
+++ resolved
@@ -426,15 +426,9 @@
                 Downloads.CONTENT_URI,
                 null,
                 "( " +
-<<<<<<< HEAD
-                Downloads.COLUMN_STATUS + " = " + Downloads.STATUS_SUCCESS + " AND " +
+                Downloads.COLUMN_STATUS + " = '" + Downloads.STATUS_SUCCESS + "' AND " +
                 Downloads.COLUMN_DESTINATION +
-                        " = " + Downloads.DESTINATION_CACHE_PARTITION_PURGEABLE + " )",
-=======
-                Downloads.STATUS + " = '" + Downloads.STATUS_SUCCESS + "' AND " +
-                Downloads.DESTINATION + " = '" + Downloads.DESTINATION_CACHE_PARTITION_PURGEABLE
-                + "' )",
->>>>>>> f0fa1cdc
+                        " = '" + Downloads.DESTINATION_CACHE_PARTITION_PURGEABLE + "' )",
                 null,
                 Downloads.COLUMN_LAST_MODIFICATION);
         if (cursor == null) {
