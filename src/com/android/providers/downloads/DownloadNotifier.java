/*
 * Copyright (C) 2012 The Android Open Source Project
 *
 * Licensed under the Apache License, Version 2.0 (the "License");
 * you may not use this file except in compliance with the License.
 * You may obtain a copy of the License at
 *
 *      http://www.apache.org/licenses/LICENSE-2.0
 *
 * Unless required by applicable law or agreed to in writing, software
 * distributed under the License is distributed on an "AS IS" BASIS,
 * WITHOUT WARRANTIES OR CONDITIONS OF ANY KIND, either express or implied.
 * See the License for the specific language governing permissions and
 * limitations under the License.
 */

package com.android.providers.downloads;

import static android.app.DownloadManager.Request.VISIBILITY_VISIBLE;
import static android.app.DownloadManager.Request.VISIBILITY_VISIBLE_NOTIFY_COMPLETED;
import static android.app.DownloadManager.Request.VISIBILITY_VISIBLE_NOTIFY_ONLY_COMPLETION;
import static android.provider.Downloads.Impl.STATUS_RUNNING;
import static com.android.providers.downloads.Constants.TAG;

import android.app.DownloadManager;
import android.app.Notification;
import android.app.NotificationManager;
import android.app.PendingIntent;
import android.content.ContentUris;
import android.content.Context;
import android.content.Intent;
import android.content.res.Resources;
import android.net.Uri;
import android.os.SystemClock;
import android.provider.Downloads;
import android.text.TextUtils;
import android.text.format.DateUtils;
import android.util.Log;
import android.util.LongSparseLongArray;

import com.google.common.collect.ArrayListMultimap;
import com.google.common.collect.Maps;
import com.google.common.collect.Multimap;

import java.util.Collection;
import java.util.HashMap;
import java.util.Iterator;

import javax.annotation.concurrent.GuardedBy;

/**
 * Update {@link NotificationManager} to reflect current {@link DownloadInfo}
 * states. Collapses similar downloads into a single notification, and builds
 * {@link PendingIntent} that launch towards {@link DownloadReceiver}.
 */
public class DownloadNotifier {

    private static final int TYPE_ACTIVE = 1;
    private static final int TYPE_WAITING = 2;
    private static final int TYPE_COMPLETE = 3;

    private final Context mContext;
    private final NotificationManager mNotifManager;

    /**
     * Currently active notifications, mapped from clustering tag to timestamp
     * when first shown.
     *
     * @see #buildNotificationTag(DownloadInfo)
     */
    @GuardedBy("mActiveNotifs")
    private final HashMap<String, Long> mActiveNotifs = Maps.newHashMap();

    /**
     * Current speed of active downloads, mapped from {@link DownloadInfo#mId}
     * to speed in bytes per second.
     */
    @GuardedBy("mDownloadSpeed")
    private final LongSparseLongArray mDownloadSpeed = new LongSparseLongArray();

    /**
     * Last time speed was reproted, mapped from {@link DownloadInfo#mId} to
     * {@link SystemClock#elapsedRealtime()}.
     */
    @GuardedBy("mDownloadSpeed")
    private final LongSparseLongArray mDownloadTouch = new LongSparseLongArray();

    public DownloadNotifier(Context context) {
        mContext = context;
        mNotifManager = (NotificationManager) context.getSystemService(
                Context.NOTIFICATION_SERVICE);
    }

    public void cancelAll() {
        mNotifManager.cancelAll();
    }

    /**
     * Notify the current speed of an active download, used for calculating
     * estimated remaining time.
     */
    public void notifyDownloadSpeed(long id, long bytesPerSecond) {
        synchronized (mDownloadSpeed) {
            if (bytesPerSecond != 0) {
                mDownloadSpeed.put(id, bytesPerSecond);
                mDownloadTouch.put(id, SystemClock.elapsedRealtime());
            } else {
                mDownloadSpeed.delete(id);
                mDownloadTouch.delete(id);
            }
        }
    }

    /**
     * Update {@link NotificationManager} to reflect the given set of
     * {@link DownloadInfo}, adding, collapsing, and removing as needed.
     */
    public void updateWith(Collection<DownloadInfo> downloads) {
        synchronized (mActiveNotifs) {
            updateWithLocked(downloads);
        }
    }

    private void updateWithLocked(Collection<DownloadInfo> downloads) {
        final Resources res = mContext.getResources();

        // Cluster downloads together
        final Multimap<String, DownloadInfo> clustered = ArrayListMultimap.create();
        for (DownloadInfo info : downloads) {
            final String tag = buildNotificationTag(info);
            if (tag != null) {
                clustered.put(tag, info);
            }
        }

        // Build notification for each cluster
        for (String tag : clustered.keySet()) {
            final int type = getNotificationTagType(tag);
            final Collection<DownloadInfo> cluster = clustered.get(tag);

            final Notification.Builder builder = new Notification.Builder(mContext);

            // Use time when cluster was first shown to avoid shuffling
            final long firstShown;
            if (mActiveNotifs.containsKey(tag)) {
                firstShown = mActiveNotifs.get(tag);
            } else {
                firstShown = System.currentTimeMillis();
                mActiveNotifs.put(tag, firstShown);
            }
            builder.setWhen(firstShown);

            // Show relevant icon
            if (type == TYPE_ACTIVE) {
                builder.setSmallIcon(android.R.drawable.stat_sys_download);
            } else if (type == TYPE_WAITING) {
                builder.setSmallIcon(android.R.drawable.stat_sys_warning);
            } else if (type == TYPE_COMPLETE) {
                builder.setSmallIcon(android.R.drawable.stat_sys_download_done);
            }

            // Build action intents
            if (type == TYPE_ACTIVE || type == TYPE_WAITING) {
                // build a synthetic uri for intent identification purposes
                final Uri uri = new Uri.Builder().scheme("active-dl").appendPath(tag).build();
                final Intent intent = new Intent(Constants.ACTION_LIST,
                        uri, mContext, DownloadReceiver.class);
                intent.putExtra(DownloadManager.EXTRA_NOTIFICATION_CLICK_DOWNLOAD_IDS,
                        getDownloadIds(cluster));
<<<<<<< HEAD
                builder.setContentIntent(PendingIntent.getBroadcast(
                        mContext, 0, intent, PendingIntent.FLAG_CANCEL_CURRENT));
=======
                builder.setContentIntent(PendingIntent.getBroadcast(mContext,
                        0, intent, PendingIntent.FLAG_UPDATE_CURRENT));
>>>>>>> ab2d11fa
                builder.setOngoing(true);

            } else if (type == TYPE_COMPLETE) {
                final DownloadInfo info = cluster.iterator().next();
                final Uri uri = ContentUris.withAppendedId(
                        Downloads.Impl.ALL_DOWNLOADS_CONTENT_URI, info.mId);

                final String action;
                if (Downloads.Impl.isStatusError(info.mStatus)) {
                    action = Constants.ACTION_LIST;
                } else {
                    if (info.mDestination != Downloads.Impl.DESTINATION_SYSTEMCACHE_PARTITION) {
                        action = Constants.ACTION_OPEN;
                    } else {
                        action = Constants.ACTION_LIST;
                    }
                }

                final Intent intent = new Intent(action, uri, mContext, DownloadReceiver.class);
                intent.putExtra(DownloadManager.EXTRA_NOTIFICATION_CLICK_DOWNLOAD_IDS,
                        getDownloadIds(cluster));
<<<<<<< HEAD
                builder.setContentIntent(PendingIntent.getBroadcast(
                        mContext, 0, intent, PendingIntent.FLAG_CANCEL_CURRENT));
=======
                builder.setContentIntent(PendingIntent.getBroadcast(mContext,
                        0, intent, PendingIntent.FLAG_UPDATE_CURRENT));
>>>>>>> ab2d11fa

                final Intent hideIntent = new Intent(Constants.ACTION_HIDE,
                        uri, mContext, DownloadReceiver.class);
                builder.setDeleteIntent(PendingIntent.getBroadcast(mContext, 0, hideIntent, 0));
            }

            // Calculate and show progress
            String remainingText = null;
            String percentText = null;
            if (type == TYPE_ACTIVE) {
                long current = 0;
                long total = 0;
                long speed = 0;
                synchronized (mDownloadSpeed) {
                    for (DownloadInfo info : cluster) {
                        if (info.mTotalBytes != -1) {
                            current += info.mCurrentBytes;
                            total += info.mTotalBytes;
                            speed += mDownloadSpeed.get(info.mId);
                        }
                    }
                }

                if (total > 0) {
                    final int percent = (int) ((current * 100) / total);
                    percentText = res.getString(R.string.download_percent, percent);

                    if (speed > 0) {
                        final long remainingMillis = ((total - current) * 1000) / speed;
                        remainingText = res.getString(R.string.download_remaining,
                                DateUtils.formatDuration(remainingMillis));
                    }

                    builder.setProgress(100, percent, false);
                } else {
                    builder.setProgress(100, 0, true);
                }
            }

            // Build titles and description
            final Notification notif;
            if (cluster.size() == 1) {
                final DownloadInfo info = cluster.iterator().next();

                builder.setContentTitle(getDownloadTitle(res, info));

                if (type == TYPE_ACTIVE) {
                    if (!TextUtils.isEmpty(info.mDescription)) {
                        builder.setContentText(info.mDescription);
                    } else {
                        builder.setContentText(remainingText);
                    }
                    builder.setContentInfo(percentText);

                } else if (type == TYPE_WAITING) {
                    builder.setContentText(
                            res.getString(R.string.notification_need_wifi_for_size));

                } else if (type == TYPE_COMPLETE) {
                    if (Downloads.Impl.isStatusError(info.mStatus)) {
                        builder.setContentText(res.getText(R.string.notification_download_failed));
                    } else if (Downloads.Impl.isStatusSuccess(info.mStatus)) {
                        builder.setContentText(
                                res.getText(R.string.notification_download_complete));
                    }
                }

                notif = builder.build();

            } else {
                final Notification.InboxStyle inboxStyle = new Notification.InboxStyle(builder);

                for (DownloadInfo info : cluster) {
                    inboxStyle.addLine(getDownloadTitle(res, info));
                }

                if (type == TYPE_ACTIVE) {
                    builder.setContentTitle(res.getQuantityString(
                            R.plurals.notif_summary_active, cluster.size(), cluster.size()));
                    builder.setContentText(remainingText);
                    builder.setContentInfo(percentText);
                    inboxStyle.setSummaryText(remainingText);

                } else if (type == TYPE_WAITING) {
                    builder.setContentTitle(res.getQuantityString(
                            R.plurals.notif_summary_waiting, cluster.size(), cluster.size()));
                    builder.setContentText(
                            res.getString(R.string.notification_need_wifi_for_size));
                    inboxStyle.setSummaryText(
                            res.getString(R.string.notification_need_wifi_for_size));
                }

                notif = inboxStyle.build();
            }

            mNotifManager.notify(tag, 0, notif);
        }

        // Remove stale tags that weren't renewed
        final Iterator<String> it = mActiveNotifs.keySet().iterator();
        while (it.hasNext()) {
            final String tag = it.next();
            if (!clustered.containsKey(tag)) {
                mNotifManager.cancel(tag, 0);
                it.remove();
            }
        }
    }

    private static CharSequence getDownloadTitle(Resources res, DownloadInfo info) {
        if (!TextUtils.isEmpty(info.mTitle)) {
            return info.mTitle;
        } else {
            return res.getString(R.string.download_unknown_title);
        }
    }

    private long[] getDownloadIds(Collection<DownloadInfo> infos) {
        final long[] ids = new long[infos.size()];
        int i = 0;
        for (DownloadInfo info : infos) {
            ids[i++] = info.mId;
        }
        return ids;
    }

    public void dumpSpeeds() {
        synchronized (mDownloadSpeed) {
            for (int i = 0; i < mDownloadSpeed.size(); i++) {
                final long id = mDownloadSpeed.keyAt(i);
                final long delta = SystemClock.elapsedRealtime() - mDownloadTouch.get(id);
                Log.d(TAG, "Download " + id + " speed " + mDownloadSpeed.valueAt(i) + "bps, "
                        + delta + "ms ago");
            }
        }
    }

    /**
     * Build tag used for collapsing several {@link DownloadInfo} into a single
     * {@link Notification}.
     */
    private static String buildNotificationTag(DownloadInfo info) {
        if (info.mStatus == Downloads.Impl.STATUS_QUEUED_FOR_WIFI) {
            return TYPE_WAITING + ":" + info.mPackage;
        } else if (isActiveAndVisible(info)) {
            return TYPE_ACTIVE + ":" + info.mPackage;
        } else if (isCompleteAndVisible(info)) {
            // Complete downloads always have unique notifs
            return TYPE_COMPLETE + ":" + info.mId;
        } else {
            return null;
        }
    }

    /**
     * Return the cluster type of the given tag, as created by
     * {@link #buildNotificationTag(DownloadInfo)}.
     */
    private static int getNotificationTagType(String tag) {
        return Integer.parseInt(tag.substring(0, tag.indexOf(':')));
    }

    private static boolean isActiveAndVisible(DownloadInfo download) {
        return download.mStatus == STATUS_RUNNING &&
                (download.mVisibility == VISIBILITY_VISIBLE
                || download.mVisibility == VISIBILITY_VISIBLE_NOTIFY_COMPLETED);
    }

    private static boolean isCompleteAndVisible(DownloadInfo download) {
        return Downloads.Impl.isStatusCompleted(download.mStatus) &&
                (download.mVisibility == VISIBILITY_VISIBLE_NOTIFY_COMPLETED
                || download.mVisibility == VISIBILITY_VISIBLE_NOTIFY_ONLY_COMPLETION);
    }
}<|MERGE_RESOLUTION|>--- conflicted
+++ resolved
@@ -167,13 +167,8 @@
                         uri, mContext, DownloadReceiver.class);
                 intent.putExtra(DownloadManager.EXTRA_NOTIFICATION_CLICK_DOWNLOAD_IDS,
                         getDownloadIds(cluster));
-<<<<<<< HEAD
-                builder.setContentIntent(PendingIntent.getBroadcast(
-                        mContext, 0, intent, PendingIntent.FLAG_CANCEL_CURRENT));
-=======
                 builder.setContentIntent(PendingIntent.getBroadcast(mContext,
                         0, intent, PendingIntent.FLAG_UPDATE_CURRENT));
->>>>>>> ab2d11fa
                 builder.setOngoing(true);
 
             } else if (type == TYPE_COMPLETE) {
@@ -195,13 +190,8 @@
                 final Intent intent = new Intent(action, uri, mContext, DownloadReceiver.class);
                 intent.putExtra(DownloadManager.EXTRA_NOTIFICATION_CLICK_DOWNLOAD_IDS,
                         getDownloadIds(cluster));
-<<<<<<< HEAD
-                builder.setContentIntent(PendingIntent.getBroadcast(
-                        mContext, 0, intent, PendingIntent.FLAG_CANCEL_CURRENT));
-=======
                 builder.setContentIntent(PendingIntent.getBroadcast(mContext,
                         0, intent, PendingIntent.FLAG_UPDATE_CURRENT));
->>>>>>> ab2d11fa
 
                 final Intent hideIntent = new Intent(Constants.ACTION_HIDE,
                         uri, mContext, DownloadReceiver.class);
