/*
 * Copyright (C) 2007 The Android Open Source Project
 *
 * Licensed under the Apache License, Version 2.0 (the "License");
 * you may not use this file except in compliance with the License.
 * You may obtain a copy of the License at
 *
 *      http://www.apache.org/licenses/LICENSE-2.0
 *
 * Unless required by applicable law or agreed to in writing, software
 * distributed under the License is distributed on an "AS IS" BASIS,
 * WITHOUT WARRANTIES OR CONDITIONS OF ANY KIND, either express or implied.
 * See the License for the specific language governing permissions and
 * limitations under the License.
 */

package com.android.providers.downloads;

import android.app.DownloadManager;
import android.app.DownloadManager.Request;
import android.content.ContentProvider;
import android.content.ContentUris;
import android.content.ContentValues;
import android.content.Context;
import android.content.Intent;
import android.content.UriMatcher;
import android.content.pm.ApplicationInfo;
import android.content.pm.PackageManager;
import android.content.pm.PackageManager.NameNotFoundException;
import android.database.Cursor;
import android.database.DatabaseUtils;
import android.database.SQLException;
import android.database.sqlite.SQLiteDatabase;
import android.database.sqlite.SQLiteOpenHelper;
import android.net.Uri;
import android.os.Binder;
import android.os.Environment;
import android.os.Handler;
import android.os.ParcelFileDescriptor;
import android.os.ParcelFileDescriptor.OnCloseListener;
import android.os.Process;
import android.provider.BaseColumns;
import android.provider.Downloads;
import android.provider.OpenableColumns;
import android.text.TextUtils;
import android.text.format.DateUtils;
import android.util.Log;

import com.android.internal.util.IndentingPrintWriter;
import com.google.android.collect.Maps;
import com.google.common.annotations.VisibleForTesting;

import libcore.io.IoUtils;

import java.io.File;
import java.io.FileDescriptor;
import java.io.FileNotFoundException;
import java.io.IOException;
import java.io.PrintWriter;
import java.util.ArrayList;
import java.util.Arrays;
import java.util.HashMap;
import java.util.HashSet;
import java.util.Iterator;
import java.util.List;
import java.util.Map;

/**
 * Allows application to interact with the download manager.
 */
public final class DownloadProvider extends ContentProvider {
    /** Database filename */
    private static final String DB_NAME = "downloads.db";
    /** Current database version */
    private static final int DB_VERSION = 109;
    /** Name of table in the database */
    private static final String DB_TABLE = "downloads";

    /** MIME type for the entire download list */
    private static final String DOWNLOAD_LIST_TYPE = "vnd.android.cursor.dir/download";
    /** MIME type for an individual download */
    private static final String DOWNLOAD_TYPE = "vnd.android.cursor.item/download";

    /** URI matcher used to recognize URIs sent by applications */
    private static final UriMatcher sURIMatcher = new UriMatcher(UriMatcher.NO_MATCH);
    /** URI matcher constant for the URI of all downloads belonging to the calling UID */
    private static final int MY_DOWNLOADS = 1;
    /** URI matcher constant for the URI of an individual download belonging to the calling UID */
    private static final int MY_DOWNLOADS_ID = 2;
    /** URI matcher constant for the URI of all downloads in the system */
    private static final int ALL_DOWNLOADS = 3;
    /** URI matcher constant for the URI of an individual download */
    private static final int ALL_DOWNLOADS_ID = 4;
    /** URI matcher constant for the URI of a download's request headers */
    private static final int REQUEST_HEADERS_URI = 5;
    /** URI matcher constant for the public URI returned by
     * {@link DownloadManager#getUriForDownloadedFile(long)} if the given downloaded file
     * is publicly accessible.
     */
    private static final int PUBLIC_DOWNLOAD_ID = 6;
    static {
        sURIMatcher.addURI("downloads", "my_downloads", MY_DOWNLOADS);
        sURIMatcher.addURI("downloads", "my_downloads/#", MY_DOWNLOADS_ID);
        sURIMatcher.addURI("downloads", "all_downloads", ALL_DOWNLOADS);
        sURIMatcher.addURI("downloads", "all_downloads/#", ALL_DOWNLOADS_ID);
        sURIMatcher.addURI("downloads",
                "my_downloads/#/" + Downloads.Impl.RequestHeaders.URI_SEGMENT,
                REQUEST_HEADERS_URI);
        sURIMatcher.addURI("downloads",
                "all_downloads/#/" + Downloads.Impl.RequestHeaders.URI_SEGMENT,
                REQUEST_HEADERS_URI);
        // temporary, for backwards compatibility
        sURIMatcher.addURI("downloads", "download", MY_DOWNLOADS);
        sURIMatcher.addURI("downloads", "download/#", MY_DOWNLOADS_ID);
        sURIMatcher.addURI("downloads",
                "download/#/" + Downloads.Impl.RequestHeaders.URI_SEGMENT,
                REQUEST_HEADERS_URI);
        sURIMatcher.addURI("downloads",
                Downloads.Impl.PUBLICLY_ACCESSIBLE_DOWNLOADS_URI_SEGMENT + "/#",
                PUBLIC_DOWNLOAD_ID);
    }

    /** Different base URIs that could be used to access an individual download */
    private static final Uri[] BASE_URIS = new Uri[] {
            Downloads.Impl.CONTENT_URI,
            Downloads.Impl.ALL_DOWNLOADS_CONTENT_URI,
    };

    private static final String[] sAppReadableColumnsArray = new String[] {
        Downloads.Impl._ID,
        Downloads.Impl.COLUMN_APP_DATA,
        Downloads.Impl._DATA,
        Downloads.Impl.COLUMN_MIME_TYPE,
        Downloads.Impl.COLUMN_VISIBILITY,
        Downloads.Impl.COLUMN_DESTINATION,
        Downloads.Impl.COLUMN_CONTROL,
        Downloads.Impl.COLUMN_STATUS,
        Downloads.Impl.COLUMN_LAST_MODIFICATION,
        Downloads.Impl.COLUMN_NOTIFICATION_PACKAGE,
        Downloads.Impl.COLUMN_NOTIFICATION_CLASS,
        Downloads.Impl.COLUMN_TOTAL_BYTES,
        Downloads.Impl.COLUMN_CURRENT_BYTES,
        Downloads.Impl.COLUMN_TITLE,
        Downloads.Impl.COLUMN_DESCRIPTION,
        Downloads.Impl.COLUMN_URI,
        Downloads.Impl.COLUMN_IS_VISIBLE_IN_DOWNLOADS_UI,
        Downloads.Impl.COLUMN_FILE_NAME_HINT,
        Downloads.Impl.COLUMN_MEDIAPROVIDER_URI,
        Downloads.Impl.COLUMN_DELETED,
        OpenableColumns.DISPLAY_NAME,
        OpenableColumns.SIZE,
    };

    private static final HashSet<String> sAppReadableColumnsSet;
    private static final HashMap<String, String> sColumnsMap;

    static {
        sAppReadableColumnsSet = new HashSet<String>();
        for (int i = 0; i < sAppReadableColumnsArray.length; ++i) {
            sAppReadableColumnsSet.add(sAppReadableColumnsArray[i]);
        }

        sColumnsMap = Maps.newHashMap();
        sColumnsMap.put(OpenableColumns.DISPLAY_NAME,
                Downloads.Impl.COLUMN_TITLE + " AS " + OpenableColumns.DISPLAY_NAME);
        sColumnsMap.put(OpenableColumns.SIZE,
                Downloads.Impl.COLUMN_TOTAL_BYTES + " AS " + OpenableColumns.SIZE);
    }
    private static final List<String> downloadManagerColumnsList =
            Arrays.asList(DownloadManager.UNDERLYING_COLUMNS);

    private Handler mHandler;

    /** The database that lies underneath this content provider */
    private SQLiteOpenHelper mOpenHelper = null;

    /** List of uids that can access the downloads */
    private int mSystemUid = -1;
    private int mDefContainerUid = -1;

    @VisibleForTesting
    SystemFacade mSystemFacade;

    /**
     * This class encapsulates a SQL where clause and its parameters.  It makes it possible for
     * shared methods (like {@link DownloadProvider#getWhereClause(Uri, String, String[], int)})
     * to return both pieces of information, and provides some utility logic to ease piece-by-piece
     * construction of selections.
     */
    private static class SqlSelection {
        public StringBuilder mWhereClause = new StringBuilder();
        public List<String> mParameters = new ArrayList<String>();

        public <T> void appendClause(String newClause, final T... parameters) {
            if (newClause == null || newClause.isEmpty()) {
                return;
            }
            if (mWhereClause.length() != 0) {
                mWhereClause.append(" AND ");
            }
            mWhereClause.append("(");
            mWhereClause.append(newClause);
            mWhereClause.append(")");
            if (parameters != null) {
                for (Object parameter : parameters) {
                    mParameters.add(parameter.toString());
                }
            }
        }

        public String getSelection() {
            return mWhereClause.toString();
        }

        public String[] getParameters() {
            String[] array = new String[mParameters.size()];
            return mParameters.toArray(array);
        }
    }

    /**
     * Creates and updated database on demand when opening it.
     * Helper class to create database the first time the provider is
     * initialized and upgrade it when a new version of the provider needs
     * an updated version of the database.
     */
    private final class DatabaseHelper extends SQLiteOpenHelper {
        public DatabaseHelper(final Context context) {
            super(context, DB_NAME, null, DB_VERSION);
        }

        /**
         * Creates database the first time we try to open it.
         */
        @Override
        public void onCreate(final SQLiteDatabase db) {
            if (Constants.LOGVV) {
                Log.v(Constants.TAG, "populating new database");
            }
            onUpgrade(db, 0, DB_VERSION);
        }

        /**
         * Updates the database format when a content provider is used
         * with a database that was created with a different format.
         *
         * Note: to support downgrades, creating a table should always drop it first if it already
         * exists.
         */
        @Override
        public void onUpgrade(final SQLiteDatabase db, int oldV, final int newV) {
            if (oldV == 31) {
                // 31 and 100 are identical, just in different codelines. Upgrading from 31 is the
                // same as upgrading from 100.
                oldV = 100;
            } else if (oldV < 100) {
                // no logic to upgrade from these older version, just recreate the DB
                Log.i(Constants.TAG, "Upgrading downloads database from version " + oldV
                      + " to version " + newV + ", which will destroy all old data");
                oldV = 99;
            } else if (oldV > newV) {
                // user must have downgraded software; we have no way to know how to downgrade the
                // DB, so just recreate it
                Log.i(Constants.TAG, "Downgrading downloads database from version " + oldV
                      + " (current version is " + newV + "), destroying all old data");
                oldV = 99;
            }

            for (int version = oldV + 1; version <= newV; version++) {
                upgradeTo(db, version);
            }
        }

        /**
         * Upgrade database from (version - 1) to version.
         */
        private void upgradeTo(SQLiteDatabase db, int version) {
            switch (version) {
                case 100:
                    createDownloadsTable(db);
                    break;

                case 101:
                    createHeadersTable(db);
                    break;

                case 102:
                    addColumn(db, DB_TABLE, Downloads.Impl.COLUMN_IS_PUBLIC_API,
                              "INTEGER NOT NULL DEFAULT 0");
                    addColumn(db, DB_TABLE, Downloads.Impl.COLUMN_ALLOW_ROAMING,
                              "INTEGER NOT NULL DEFAULT 0");
                    addColumn(db, DB_TABLE, Downloads.Impl.COLUMN_ALLOWED_NETWORK_TYPES,
                              "INTEGER NOT NULL DEFAULT 0");
                    break;

                case 103:
                    addColumn(db, DB_TABLE, Downloads.Impl.COLUMN_IS_VISIBLE_IN_DOWNLOADS_UI,
                              "INTEGER NOT NULL DEFAULT 1");
                    makeCacheDownloadsInvisible(db);
                    break;

                case 104:
                    addColumn(db, DB_TABLE, Downloads.Impl.COLUMN_BYPASS_RECOMMENDED_SIZE_LIMIT,
                            "INTEGER NOT NULL DEFAULT 0");
                    break;

                case 105:
                    fillNullValues(db);
                    break;

                case 106:
                    addColumn(db, DB_TABLE, Downloads.Impl.COLUMN_MEDIAPROVIDER_URI, "TEXT");
                    addColumn(db, DB_TABLE, Downloads.Impl.COLUMN_DELETED,
                            "BOOLEAN NOT NULL DEFAULT 0");
                    break;

                case 107:
                    addColumn(db, DB_TABLE, Downloads.Impl.COLUMN_ERROR_MSG, "TEXT");
                    break;

                case 108:
                    addColumn(db, DB_TABLE, Downloads.Impl.COLUMN_ALLOW_METERED,
                            "INTEGER NOT NULL DEFAULT 1");
                    break;

                case 109:
                    addColumn(db, DB_TABLE, Downloads.Impl.COLUMN_ALLOW_WRITE,
                            "BOOLEAN NOT NULL DEFAULT 0");
                    break;

                default:
                    throw new IllegalStateException("Don't know how to upgrade to " + version);
            }
        }

        /**
         * insert() now ensures these four columns are never null for new downloads, so this method
         * makes that true for existing columns, so that code can rely on this assumption.
         */
        private void fillNullValues(SQLiteDatabase db) {
            ContentValues values = new ContentValues();
            values.put(Downloads.Impl.COLUMN_CURRENT_BYTES, 0);
            fillNullValuesForColumn(db, values);
            values.put(Downloads.Impl.COLUMN_TOTAL_BYTES, -1);
            fillNullValuesForColumn(db, values);
            values.put(Downloads.Impl.COLUMN_TITLE, "");
            fillNullValuesForColumn(db, values);
            values.put(Downloads.Impl.COLUMN_DESCRIPTION, "");
            fillNullValuesForColumn(db, values);
        }

        private void fillNullValuesForColumn(SQLiteDatabase db, ContentValues values) {
            String column = values.valueSet().iterator().next().getKey();
            db.update(DB_TABLE, values, column + " is null", null);
            values.clear();
        }

        /**
         * Set all existing downloads to the cache partition to be invisible in the downloads UI.
         */
        private void makeCacheDownloadsInvisible(SQLiteDatabase db) {
            ContentValues values = new ContentValues();
            values.put(Downloads.Impl.COLUMN_IS_VISIBLE_IN_DOWNLOADS_UI, false);
            String cacheSelection = Downloads.Impl.COLUMN_DESTINATION
                    + " != " + Downloads.Impl.DESTINATION_EXTERNAL;
            db.update(DB_TABLE, values, cacheSelection, null);
        }

        /**
         * Add a column to a table using ALTER TABLE.
         * @param dbTable name of the table
         * @param columnName name of the column to add
         * @param columnDefinition SQL for the column definition
         */
        private void addColumn(SQLiteDatabase db, String dbTable, String columnName,
                               String columnDefinition) {
            db.execSQL("ALTER TABLE " + dbTable + " ADD COLUMN " + columnName + " "
                       + columnDefinition);
        }

        /**
         * Creates the table that'll hold the download information.
         */
        private void createDownloadsTable(SQLiteDatabase db) {
            try {
                db.execSQL("DROP TABLE IF EXISTS " + DB_TABLE);
                db.execSQL("CREATE TABLE " + DB_TABLE + "(" +
                        Downloads.Impl._ID + " INTEGER PRIMARY KEY AUTOINCREMENT," +
                        Downloads.Impl.COLUMN_URI + " TEXT, " +
                        Constants.RETRY_AFTER_X_REDIRECT_COUNT + " INTEGER, " +
                        Downloads.Impl.COLUMN_APP_DATA + " TEXT, " +
                        Downloads.Impl.COLUMN_NO_INTEGRITY + " BOOLEAN, " +
                        Downloads.Impl.COLUMN_FILE_NAME_HINT + " TEXT, " +
                        Constants.OTA_UPDATE + " BOOLEAN, " +
                        Downloads.Impl._DATA + " TEXT, " +
                        Downloads.Impl.COLUMN_MIME_TYPE + " TEXT, " +
                        Downloads.Impl.COLUMN_DESTINATION + " INTEGER, " +
                        Constants.NO_SYSTEM_FILES + " BOOLEAN, " +
                        Downloads.Impl.COLUMN_VISIBILITY + " INTEGER, " +
                        Downloads.Impl.COLUMN_CONTROL + " INTEGER, " +
                        Downloads.Impl.COLUMN_STATUS + " INTEGER, " +
                        Downloads.Impl.COLUMN_FAILED_CONNECTIONS + " INTEGER, " +
                        Downloads.Impl.COLUMN_LAST_MODIFICATION + " BIGINT, " +
                        Downloads.Impl.COLUMN_NOTIFICATION_PACKAGE + " TEXT, " +
                        Downloads.Impl.COLUMN_NOTIFICATION_CLASS + " TEXT, " +
                        Downloads.Impl.COLUMN_NOTIFICATION_EXTRAS + " TEXT, " +
                        Downloads.Impl.COLUMN_COOKIE_DATA + " TEXT, " +
                        Downloads.Impl.COLUMN_USER_AGENT + " TEXT, " +
                        Downloads.Impl.COLUMN_REFERER + " TEXT, " +
                        Downloads.Impl.COLUMN_TOTAL_BYTES + " INTEGER, " +
                        Downloads.Impl.COLUMN_CURRENT_BYTES + " INTEGER, " +
                        Constants.ETAG + " TEXT, " +
                        Constants.UID + " INTEGER, " +
                        Downloads.Impl.COLUMN_OTHER_UID + " INTEGER, " +
                        Downloads.Impl.COLUMN_TITLE + " TEXT, " +
                        Downloads.Impl.COLUMN_DESCRIPTION + " TEXT, " +
                        Constants.MEDIA_SCANNED + " BOOLEAN);");
            } catch (SQLException ex) {
                Log.e(Constants.TAG, "couldn't create table in downloads database");
                throw ex;
            }
        }

        private void createHeadersTable(SQLiteDatabase db) {
            db.execSQL("DROP TABLE IF EXISTS " + Downloads.Impl.RequestHeaders.HEADERS_DB_TABLE);
            db.execSQL("CREATE TABLE " + Downloads.Impl.RequestHeaders.HEADERS_DB_TABLE + "(" +
                       "id INTEGER PRIMARY KEY AUTOINCREMENT," +
                       Downloads.Impl.RequestHeaders.COLUMN_DOWNLOAD_ID + " INTEGER NOT NULL," +
                       Downloads.Impl.RequestHeaders.COLUMN_HEADER + " TEXT NOT NULL," +
                       Downloads.Impl.RequestHeaders.COLUMN_VALUE + " TEXT NOT NULL" +
                       ");");
        }
    }

    /**
     * Initializes the content provider when it is created.
     */
    @Override
    public boolean onCreate() {
        if (mSystemFacade == null) {
            mSystemFacade = new RealSystemFacade(getContext());
        }

        mHandler = new Handler();

        mOpenHelper = new DatabaseHelper(getContext());
        // Initialize the system uid
        mSystemUid = Process.SYSTEM_UID;
        // Initialize the default container uid. Package name hardcoded
        // for now.
        ApplicationInfo appInfo = null;
        try {
            appInfo = getContext().getPackageManager().
                    getApplicationInfo("com.android.defcontainer", 0);
        } catch (NameNotFoundException e) {
            Log.wtf(Constants.TAG, "Could not get ApplicationInfo for com.android.defconatiner", e);
        }
        if (appInfo != null) {
            mDefContainerUid = appInfo.uid;
        }
        // start the DownloadService class. don't wait for the 1st download to be issued.
        // saves us by getting some initialization code in DownloadService out of the way.
        Context context = getContext();
        context.startService(new Intent(context, DownloadService.class));
<<<<<<< HEAD
        try {
            SELinux.restorecon(context.getCacheDir().getCanonicalPath());
        } catch (IOException e) {
            Log.wtf(Constants.TAG, "Could not get canonical path for download directory", e);
        }
=======
        mDownloadsDataDir = StorageManager.getDownloadDataDirectory(getContext());
>>>>>>> 2ca55fd3
        return true;
    }

    /**
     * Returns the content-provider-style MIME types of the various
     * types accessible through this content provider.
     */
    @Override
    public String getType(final Uri uri) {
        int match = sURIMatcher.match(uri);
        switch (match) {
            case MY_DOWNLOADS:
            case ALL_DOWNLOADS: {
                return DOWNLOAD_LIST_TYPE;
            }
            case MY_DOWNLOADS_ID:
            case ALL_DOWNLOADS_ID:
            case PUBLIC_DOWNLOAD_ID: {
                // return the mimetype of this id from the database
                final String id = getDownloadIdFromUri(uri);
                final SQLiteDatabase db = mOpenHelper.getReadableDatabase();
                final String mimeType = DatabaseUtils.stringForQuery(db,
                        "SELECT " + Downloads.Impl.COLUMN_MIME_TYPE + " FROM " + DB_TABLE +
                        " WHERE " + Downloads.Impl._ID + " = ?",
                        new String[]{id});
                if (TextUtils.isEmpty(mimeType)) {
                    return DOWNLOAD_TYPE;
                } else {
                    return mimeType;
                }
            }
            default: {
                if (Constants.LOGV) {
                    Log.v(Constants.TAG, "calling getType on an unknown URI: " + uri);
                }
                throw new IllegalArgumentException("Unknown URI: " + uri);
            }
        }
    }

    /**
     * Inserts a row in the database
     */
    @Override
    public Uri insert(final Uri uri, final ContentValues values) {
        checkInsertPermissions(values);
        SQLiteDatabase db = mOpenHelper.getWritableDatabase();

        // note we disallow inserting into ALL_DOWNLOADS
        int match = sURIMatcher.match(uri);
        if (match != MY_DOWNLOADS) {
            Log.d(Constants.TAG, "calling insert on an unknown/invalid URI: " + uri);
            throw new IllegalArgumentException("Unknown/Invalid URI " + uri);
        }

        // copy some of the input values as it
        ContentValues filteredValues = new ContentValues();
        copyString(Downloads.Impl.COLUMN_URI, values, filteredValues);
        copyString(Downloads.Impl.COLUMN_APP_DATA, values, filteredValues);
        copyBoolean(Downloads.Impl.COLUMN_NO_INTEGRITY, values, filteredValues);
        copyString(Downloads.Impl.COLUMN_FILE_NAME_HINT, values, filteredValues);
        copyString(Downloads.Impl.COLUMN_MIME_TYPE, values, filteredValues);
        copyBoolean(Downloads.Impl.COLUMN_IS_PUBLIC_API, values, filteredValues);

        boolean isPublicApi =
                values.getAsBoolean(Downloads.Impl.COLUMN_IS_PUBLIC_API) == Boolean.TRUE;

        // validate the destination column
        Integer dest = values.getAsInteger(Downloads.Impl.COLUMN_DESTINATION);
        if (dest != null) {
            if (getContext().checkCallingOrSelfPermission(Downloads.Impl.PERMISSION_ACCESS_ADVANCED)
                    != PackageManager.PERMISSION_GRANTED
                    && (dest == Downloads.Impl.DESTINATION_CACHE_PARTITION
                            || dest == Downloads.Impl.DESTINATION_CACHE_PARTITION_NOROAMING
                            || dest == Downloads.Impl.DESTINATION_SYSTEMCACHE_PARTITION)) {
                throw new SecurityException("setting destination to : " + dest +
                        " not allowed, unless PERMISSION_ACCESS_ADVANCED is granted");
            }
            // for public API behavior, if an app has CACHE_NON_PURGEABLE permission, automatically
            // switch to non-purgeable download
            boolean hasNonPurgeablePermission =
                    getContext().checkCallingOrSelfPermission(
                            Downloads.Impl.PERMISSION_CACHE_NON_PURGEABLE)
                            == PackageManager.PERMISSION_GRANTED;
            if (isPublicApi && dest == Downloads.Impl.DESTINATION_CACHE_PARTITION_PURGEABLE
                    && hasNonPurgeablePermission) {
                dest = Downloads.Impl.DESTINATION_CACHE_PARTITION;
            }
            if (dest == Downloads.Impl.DESTINATION_FILE_URI) {
                getContext().enforcePermission(
                        android.Manifest.permission.WRITE_EXTERNAL_STORAGE,
                        Binder.getCallingPid(), Binder.getCallingUid(),
                        "need WRITE_EXTERNAL_STORAGE permission to use DESTINATION_FILE_URI");
                checkFileUriDestination(values);
            } else if (dest == Downloads.Impl.DESTINATION_SYSTEMCACHE_PARTITION) {
                getContext().enforcePermission(
                        android.Manifest.permission.ACCESS_CACHE_FILESYSTEM,
                        Binder.getCallingPid(), Binder.getCallingUid(),
                        "need ACCESS_CACHE_FILESYSTEM permission to use system cache");
            }
            filteredValues.put(Downloads.Impl.COLUMN_DESTINATION, dest);
        }

        // validate the visibility column
        Integer vis = values.getAsInteger(Downloads.Impl.COLUMN_VISIBILITY);
        if (vis == null) {
            if (dest == Downloads.Impl.DESTINATION_EXTERNAL) {
                filteredValues.put(Downloads.Impl.COLUMN_VISIBILITY,
                        Downloads.Impl.VISIBILITY_VISIBLE_NOTIFY_COMPLETED);
            } else {
                filteredValues.put(Downloads.Impl.COLUMN_VISIBILITY,
                        Downloads.Impl.VISIBILITY_HIDDEN);
            }
        } else {
            filteredValues.put(Downloads.Impl.COLUMN_VISIBILITY, vis);
        }
        // copy the control column as is
        copyInteger(Downloads.Impl.COLUMN_CONTROL, values, filteredValues);

        /*
         * requests coming from
         * DownloadManager.addCompletedDownload(String, String, String,
         * boolean, String, String, long) need special treatment
         */
        if (values.getAsInteger(Downloads.Impl.COLUMN_DESTINATION) ==
                Downloads.Impl.DESTINATION_NON_DOWNLOADMANAGER_DOWNLOAD) {
            // these requests always are marked as 'completed'
            filteredValues.put(Downloads.Impl.COLUMN_STATUS, Downloads.Impl.STATUS_SUCCESS);
            filteredValues.put(Downloads.Impl.COLUMN_TOTAL_BYTES,
                    values.getAsLong(Downloads.Impl.COLUMN_TOTAL_BYTES));
            filteredValues.put(Downloads.Impl.COLUMN_CURRENT_BYTES, 0);
            copyInteger(Downloads.Impl.COLUMN_MEDIA_SCANNED, values, filteredValues);
            copyString(Downloads.Impl._DATA, values, filteredValues);
            copyBoolean(Downloads.Impl.COLUMN_ALLOW_WRITE, values, filteredValues);
        } else {
            filteredValues.put(Downloads.Impl.COLUMN_STATUS, Downloads.Impl.STATUS_PENDING);
            filteredValues.put(Downloads.Impl.COLUMN_TOTAL_BYTES, -1);
            filteredValues.put(Downloads.Impl.COLUMN_CURRENT_BYTES, 0);
        }

        // set lastupdate to current time
        long lastMod = mSystemFacade.currentTimeMillis();
        filteredValues.put(Downloads.Impl.COLUMN_LAST_MODIFICATION, lastMod);

        // use packagename of the caller to set the notification columns
        String pckg = values.getAsString(Downloads.Impl.COLUMN_NOTIFICATION_PACKAGE);
        String clazz = values.getAsString(Downloads.Impl.COLUMN_NOTIFICATION_CLASS);
        if (pckg != null && (clazz != null || isPublicApi)) {
            int uid = Binder.getCallingUid();
            try {
                if (uid == 0 || mSystemFacade.userOwnsPackage(uid, pckg)) {
                    filteredValues.put(Downloads.Impl.COLUMN_NOTIFICATION_PACKAGE, pckg);
                    if (clazz != null) {
                        filteredValues.put(Downloads.Impl.COLUMN_NOTIFICATION_CLASS, clazz);
                    }
                }
            } catch (PackageManager.NameNotFoundException ex) {
                /* ignored for now */
            }
        }

        // copy some more columns as is
        copyString(Downloads.Impl.COLUMN_NOTIFICATION_EXTRAS, values, filteredValues);
        copyString(Downloads.Impl.COLUMN_COOKIE_DATA, values, filteredValues);
        copyString(Downloads.Impl.COLUMN_USER_AGENT, values, filteredValues);
        copyString(Downloads.Impl.COLUMN_REFERER, values, filteredValues);

        // UID, PID columns
        if (getContext().checkCallingOrSelfPermission(Downloads.Impl.PERMISSION_ACCESS_ADVANCED)
                == PackageManager.PERMISSION_GRANTED) {
            copyInteger(Downloads.Impl.COLUMN_OTHER_UID, values, filteredValues);
        }
        filteredValues.put(Constants.UID, Binder.getCallingUid());
        if (Binder.getCallingUid() == 0) {
            copyInteger(Constants.UID, values, filteredValues);
        }

        // copy some more columns as is
        copyStringWithDefault(Downloads.Impl.COLUMN_TITLE, values, filteredValues, "");
        copyStringWithDefault(Downloads.Impl.COLUMN_DESCRIPTION, values, filteredValues, "");

        // is_visible_in_downloads_ui column
        if (values.containsKey(Downloads.Impl.COLUMN_IS_VISIBLE_IN_DOWNLOADS_UI)) {
            copyBoolean(Downloads.Impl.COLUMN_IS_VISIBLE_IN_DOWNLOADS_UI, values, filteredValues);
        } else {
            // by default, make external downloads visible in the UI
            boolean isExternal = (dest == null || dest == Downloads.Impl.DESTINATION_EXTERNAL);
            filteredValues.put(Downloads.Impl.COLUMN_IS_VISIBLE_IN_DOWNLOADS_UI, isExternal);
        }

        // public api requests and networktypes/roaming columns
        if (isPublicApi) {
            copyInteger(Downloads.Impl.COLUMN_ALLOWED_NETWORK_TYPES, values, filteredValues);
            copyBoolean(Downloads.Impl.COLUMN_ALLOW_ROAMING, values, filteredValues);
            copyBoolean(Downloads.Impl.COLUMN_ALLOW_METERED, values, filteredValues);
        }

        if (Constants.LOGVV) {
            Log.v(Constants.TAG, "initiating download with UID "
                    + filteredValues.getAsInteger(Constants.UID));
            if (filteredValues.containsKey(Downloads.Impl.COLUMN_OTHER_UID)) {
                Log.v(Constants.TAG, "other UID " +
                        filteredValues.getAsInteger(Downloads.Impl.COLUMN_OTHER_UID));
            }
        }

        long rowID = db.insert(DB_TABLE, null, filteredValues);
        if (rowID == -1) {
            Log.d(Constants.TAG, "couldn't insert into downloads database");
            return null;
        }

        insertRequestHeaders(db, rowID, values);
        notifyContentChanged(uri, match);

        // Always start service to handle notifications and/or scanning
        final Context context = getContext();
        context.startService(new Intent(context, DownloadService.class));

        return ContentUris.withAppendedId(Downloads.Impl.CONTENT_URI, rowID);
    }

    /**
     * Check that the file URI provided for DESTINATION_FILE_URI is valid.
     */
    private void checkFileUriDestination(ContentValues values) {
        String fileUri = values.getAsString(Downloads.Impl.COLUMN_FILE_NAME_HINT);
        if (fileUri == null) {
            throw new IllegalArgumentException(
                    "DESTINATION_FILE_URI must include a file URI under COLUMN_FILE_NAME_HINT");
        }
        Uri uri = Uri.parse(fileUri);
        String scheme = uri.getScheme();
        if (scheme == null || !scheme.equals("file")) {
            throw new IllegalArgumentException("Not a file URI: " + uri);
        }
        final String path = uri.getPath();
        if (path == null) {
            throw new IllegalArgumentException("Invalid file URI: " + uri);
        }
        try {
            final String canonicalPath = new File(path).getCanonicalPath();
            final String externalPath = Environment.getExternalStorageDirectory().getAbsolutePath();
            if (!canonicalPath.startsWith(externalPath)) {
                throw new SecurityException("Destination must be on external storage: " + uri);
            }
        } catch (IOException e) {
            throw new SecurityException("Problem resolving path: " + uri);
        }
    }

    /**
     * Apps with the ACCESS_DOWNLOAD_MANAGER permission can access this provider freely, subject to
     * constraints in the rest of the code. Apps without that may still access this provider through
     * the public API, but additional restrictions are imposed. We check those restrictions here.
     *
     * @param values ContentValues provided to insert()
     * @throws SecurityException if the caller has insufficient permissions
     */
    private void checkInsertPermissions(ContentValues values) {
        if (getContext().checkCallingOrSelfPermission(Downloads.Impl.PERMISSION_ACCESS)
                == PackageManager.PERMISSION_GRANTED) {
            return;
        }

        getContext().enforceCallingOrSelfPermission(android.Manifest.permission.INTERNET,
                "INTERNET permission is required to use the download manager");

        // ensure the request fits within the bounds of a public API request
        // first copy so we can remove values
        values = new ContentValues(values);

        // check columns whose values are restricted
        enforceAllowedValues(values, Downloads.Impl.COLUMN_IS_PUBLIC_API, Boolean.TRUE);

        // validate the destination column
        if (values.getAsInteger(Downloads.Impl.COLUMN_DESTINATION) ==
                Downloads.Impl.DESTINATION_NON_DOWNLOADMANAGER_DOWNLOAD) {
            /* this row is inserted by
             * DownloadManager.addCompletedDownload(String, String, String,
             * boolean, String, String, long)
             */
            values.remove(Downloads.Impl.COLUMN_TOTAL_BYTES);
            values.remove(Downloads.Impl._DATA);
            values.remove(Downloads.Impl.COLUMN_STATUS);
        }
        enforceAllowedValues(values, Downloads.Impl.COLUMN_DESTINATION,
                Downloads.Impl.DESTINATION_CACHE_PARTITION_PURGEABLE,
                Downloads.Impl.DESTINATION_FILE_URI,
                Downloads.Impl.DESTINATION_NON_DOWNLOADMANAGER_DOWNLOAD);

        if (getContext().checkCallingOrSelfPermission(Downloads.Impl.PERMISSION_NO_NOTIFICATION)
                == PackageManager.PERMISSION_GRANTED) {
            enforceAllowedValues(values, Downloads.Impl.COLUMN_VISIBILITY,
                    Request.VISIBILITY_HIDDEN,
                    Request.VISIBILITY_VISIBLE,
                    Request.VISIBILITY_VISIBLE_NOTIFY_COMPLETED,
                    Request.VISIBILITY_VISIBLE_NOTIFY_ONLY_COMPLETION);
        } else {
            enforceAllowedValues(values, Downloads.Impl.COLUMN_VISIBILITY,
                    Request.VISIBILITY_VISIBLE,
                    Request.VISIBILITY_VISIBLE_NOTIFY_COMPLETED,
                    Request.VISIBILITY_VISIBLE_NOTIFY_ONLY_COMPLETION);
        }

        // remove the rest of the columns that are allowed (with any value)
        values.remove(Downloads.Impl.COLUMN_URI);
        values.remove(Downloads.Impl.COLUMN_TITLE);
        values.remove(Downloads.Impl.COLUMN_DESCRIPTION);
        values.remove(Downloads.Impl.COLUMN_MIME_TYPE);
        values.remove(Downloads.Impl.COLUMN_FILE_NAME_HINT); // checked later in insert()
        values.remove(Downloads.Impl.COLUMN_NOTIFICATION_PACKAGE); // checked later in insert()
        values.remove(Downloads.Impl.COLUMN_ALLOWED_NETWORK_TYPES);
        values.remove(Downloads.Impl.COLUMN_ALLOW_ROAMING);
        values.remove(Downloads.Impl.COLUMN_ALLOW_METERED);
        values.remove(Downloads.Impl.COLUMN_IS_VISIBLE_IN_DOWNLOADS_UI);
        values.remove(Downloads.Impl.COLUMN_MEDIA_SCANNED);
        values.remove(Downloads.Impl.COLUMN_ALLOW_WRITE);
        Iterator<Map.Entry<String, Object>> iterator = values.valueSet().iterator();
        while (iterator.hasNext()) {
            String key = iterator.next().getKey();
            if (key.startsWith(Downloads.Impl.RequestHeaders.INSERT_KEY_PREFIX)) {
                iterator.remove();
            }
        }

        // any extra columns are extraneous and disallowed
        if (values.size() > 0) {
            StringBuilder error = new StringBuilder("Invalid columns in request: ");
            boolean first = true;
            for (Map.Entry<String, Object> entry : values.valueSet()) {
                if (!first) {
                    error.append(", ");
                }
                error.append(entry.getKey());
            }
            throw new SecurityException(error.toString());
        }
    }

    /**
     * Remove column from values, and throw a SecurityException if the value isn't within the
     * specified allowedValues.
     */
    private void enforceAllowedValues(ContentValues values, String column,
            Object... allowedValues) {
        Object value = values.get(column);
        values.remove(column);
        for (Object allowedValue : allowedValues) {
            if (value == null && allowedValue == null) {
                return;
            }
            if (value != null && value.equals(allowedValue)) {
                return;
            }
        }
        throw new SecurityException("Invalid value for " + column + ": " + value);
    }

    /**
     * Starts a database query
     */
    @Override
    public Cursor query(final Uri uri, String[] projection,
             final String selection, final String[] selectionArgs,
             final String sort) {

        Helpers.validateSelection(selection, sAppReadableColumnsSet);

        SQLiteDatabase db = mOpenHelper.getReadableDatabase();

        int match = sURIMatcher.match(uri);
        if (match == -1) {
            if (Constants.LOGV) {
                Log.v(Constants.TAG, "querying unknown URI: " + uri);
            }
            throw new IllegalArgumentException("Unknown URI: " + uri);
        }

        if (match == REQUEST_HEADERS_URI) {
            if (projection != null || selection != null || sort != null) {
                throw new UnsupportedOperationException("Request header queries do not support "
                                                        + "projections, selections or sorting");
            }
            return queryRequestHeaders(db, uri);
        }

        SqlSelection fullSelection = getWhereClause(uri, selection, selectionArgs, match);

        if (shouldRestrictVisibility()) {
            if (projection == null) {
                projection = sAppReadableColumnsArray.clone();
            } else {
                // check the validity of the columns in projection 
                for (int i = 0; i < projection.length; ++i) {
                    if (!sAppReadableColumnsSet.contains(projection[i]) &&
                            !downloadManagerColumnsList.contains(projection[i])) {
                        throw new IllegalArgumentException(
                                "column " + projection[i] + " is not allowed in queries");
                    }
                }
            }

            for (int i = 0; i < projection.length; i++) {
                final String newColumn = sColumnsMap.get(projection[i]);
                if (newColumn != null) {
                    projection[i] = newColumn;
                }
            }
        }

        if (Constants.LOGVV) {
            logVerboseQueryInfo(projection, selection, selectionArgs, sort, db);
        }

        Cursor ret = db.query(DB_TABLE, projection, fullSelection.getSelection(),
                fullSelection.getParameters(), null, null, sort);

        if (ret != null) {
            ret.setNotificationUri(getContext().getContentResolver(), uri);
            if (Constants.LOGVV) {
                Log.v(Constants.TAG,
                        "created cursor " + ret + " on behalf of " + Binder.getCallingPid());
            }
        } else {
            if (Constants.LOGV) {
                Log.v(Constants.TAG, "query failed in downloads database");
            }
        }

        return ret;
    }

    private void logVerboseQueryInfo(String[] projection, final String selection,
            final String[] selectionArgs, final String sort, SQLiteDatabase db) {
        java.lang.StringBuilder sb = new java.lang.StringBuilder();
        sb.append("starting query, database is ");
        if (db != null) {
            sb.append("not ");
        }
        sb.append("null; ");
        if (projection == null) {
            sb.append("projection is null; ");
        } else if (projection.length == 0) {
            sb.append("projection is empty; ");
        } else {
            for (int i = 0; i < projection.length; ++i) {
                sb.append("projection[");
                sb.append(i);
                sb.append("] is ");
                sb.append(projection[i]);
                sb.append("; ");
            }
        }
        sb.append("selection is ");
        sb.append(selection);
        sb.append("; ");
        if (selectionArgs == null) {
            sb.append("selectionArgs is null; ");
        } else if (selectionArgs.length == 0) {
            sb.append("selectionArgs is empty; ");
        } else {
            for (int i = 0; i < selectionArgs.length; ++i) {
                sb.append("selectionArgs[");
                sb.append(i);
                sb.append("] is ");
                sb.append(selectionArgs[i]);
                sb.append("; ");
            }
        }
        sb.append("sort is ");
        sb.append(sort);
        sb.append(".");
        Log.v(Constants.TAG, sb.toString());
    }

    private String getDownloadIdFromUri(final Uri uri) {
        return uri.getPathSegments().get(1);
    }

    /**
     * Insert request headers for a download into the DB.
     */
    private void insertRequestHeaders(SQLiteDatabase db, long downloadId, ContentValues values) {
        ContentValues rowValues = new ContentValues();
        rowValues.put(Downloads.Impl.RequestHeaders.COLUMN_DOWNLOAD_ID, downloadId);
        for (Map.Entry<String, Object> entry : values.valueSet()) {
            String key = entry.getKey();
            if (key.startsWith(Downloads.Impl.RequestHeaders.INSERT_KEY_PREFIX)) {
                String headerLine = entry.getValue().toString();
                if (!headerLine.contains(":")) {
                    throw new IllegalArgumentException("Invalid HTTP header line: " + headerLine);
                }
                String[] parts = headerLine.split(":", 2);
                rowValues.put(Downloads.Impl.RequestHeaders.COLUMN_HEADER, parts[0].trim());
                rowValues.put(Downloads.Impl.RequestHeaders.COLUMN_VALUE, parts[1].trim());
                db.insert(Downloads.Impl.RequestHeaders.HEADERS_DB_TABLE, null, rowValues);
            }
        }
    }

    /**
     * Handle a query for the custom request headers registered for a download.
     */
    private Cursor queryRequestHeaders(SQLiteDatabase db, Uri uri) {
        String where = Downloads.Impl.RequestHeaders.COLUMN_DOWNLOAD_ID + "="
                       + getDownloadIdFromUri(uri);
        String[] projection = new String[] {Downloads.Impl.RequestHeaders.COLUMN_HEADER,
                                            Downloads.Impl.RequestHeaders.COLUMN_VALUE};
        return db.query(Downloads.Impl.RequestHeaders.HEADERS_DB_TABLE, projection, where,
                        null, null, null, null);
    }

    /**
     * Delete request headers for downloads matching the given query.
     */
    private void deleteRequestHeaders(SQLiteDatabase db, String where, String[] whereArgs) {
        String[] projection = new String[] {Downloads.Impl._ID};
        Cursor cursor = db.query(DB_TABLE, projection, where, whereArgs, null, null, null, null);
        try {
            for (cursor.moveToFirst(); !cursor.isAfterLast(); cursor.moveToNext()) {
                long id = cursor.getLong(0);
                String idWhere = Downloads.Impl.RequestHeaders.COLUMN_DOWNLOAD_ID + "=" + id;
                db.delete(Downloads.Impl.RequestHeaders.HEADERS_DB_TABLE, idWhere, null);
            }
        } finally {
            cursor.close();
        }
    }

    /**
     * @return true if we should restrict the columns readable by this caller
     */
    private boolean shouldRestrictVisibility() {
        int callingUid = Binder.getCallingUid();
        return Binder.getCallingPid() != Process.myPid() &&
                callingUid != mSystemUid &&
                callingUid != mDefContainerUid;
    }

    /**
     * Updates a row in the database
     */
    @Override
    public int update(final Uri uri, final ContentValues values,
            final String where, final String[] whereArgs) {

        Helpers.validateSelection(where, sAppReadableColumnsSet);

        SQLiteDatabase db = mOpenHelper.getWritableDatabase();

        int count;
        boolean startService = false;

        if (values.containsKey(Downloads.Impl.COLUMN_DELETED)) {
            if (values.getAsInteger(Downloads.Impl.COLUMN_DELETED) == 1) {
                // some rows are to be 'deleted'. need to start DownloadService.
                startService = true;
            }
        }

        ContentValues filteredValues;
        if (Binder.getCallingPid() != Process.myPid()) {
            filteredValues = new ContentValues();
            copyString(Downloads.Impl.COLUMN_APP_DATA, values, filteredValues);
            copyInteger(Downloads.Impl.COLUMN_VISIBILITY, values, filteredValues);
            Integer i = values.getAsInteger(Downloads.Impl.COLUMN_CONTROL);
            if (i != null) {
                filteredValues.put(Downloads.Impl.COLUMN_CONTROL, i);
                startService = true;
            }

            copyInteger(Downloads.Impl.COLUMN_CONTROL, values, filteredValues);
            copyString(Downloads.Impl.COLUMN_TITLE, values, filteredValues);
            copyString(Downloads.Impl.COLUMN_MEDIAPROVIDER_URI, values, filteredValues);
            copyString(Downloads.Impl.COLUMN_DESCRIPTION, values, filteredValues);
            copyInteger(Downloads.Impl.COLUMN_DELETED, values, filteredValues);
        } else {
            filteredValues = values;
            String filename = values.getAsString(Downloads.Impl._DATA);
            if (filename != null) {
                Cursor c = query(uri, new String[]
                        { Downloads.Impl.COLUMN_TITLE }, null, null, null);
                if (!c.moveToFirst() || c.getString(0).isEmpty()) {
                    values.put(Downloads.Impl.COLUMN_TITLE, new File(filename).getName());
                }
                c.close();
            }

            Integer status = values.getAsInteger(Downloads.Impl.COLUMN_STATUS);
            boolean isRestart = status != null && status == Downloads.Impl.STATUS_PENDING;
            boolean isUserBypassingSizeLimit =
                values.containsKey(Downloads.Impl.COLUMN_BYPASS_RECOMMENDED_SIZE_LIMIT);
            if (isRestart || isUserBypassingSizeLimit) {
                startService = true;
            }
        }

        int match = sURIMatcher.match(uri);
        switch (match) {
            case MY_DOWNLOADS:
            case MY_DOWNLOADS_ID:
            case ALL_DOWNLOADS:
            case ALL_DOWNLOADS_ID:
                SqlSelection selection = getWhereClause(uri, where, whereArgs, match);
                if (filteredValues.size() > 0) {
                    count = db.update(DB_TABLE, filteredValues, selection.getSelection(),
                            selection.getParameters());
                } else {
                    count = 0;
                }
                break;

            default:
                Log.d(Constants.TAG, "updating unknown/invalid URI: " + uri);
                throw new UnsupportedOperationException("Cannot update URI: " + uri);
        }

        notifyContentChanged(uri, match);
        if (startService) {
            Context context = getContext();
            context.startService(new Intent(context, DownloadService.class));
        }
        return count;
    }

    /**
     * Notify of a change through both URIs (/my_downloads and /all_downloads)
     * @param uri either URI for the changed download(s)
     * @param uriMatch the match ID from {@link #sURIMatcher}
     */
    private void notifyContentChanged(final Uri uri, int uriMatch) {
        Long downloadId = null;
        if (uriMatch == MY_DOWNLOADS_ID || uriMatch == ALL_DOWNLOADS_ID) {
            downloadId = Long.parseLong(getDownloadIdFromUri(uri));
        }
        for (Uri uriToNotify : BASE_URIS) {
            if (downloadId != null) {
                uriToNotify = ContentUris.withAppendedId(uriToNotify, downloadId);
            }
            getContext().getContentResolver().notifyChange(uriToNotify, null);
        }
    }

    private SqlSelection getWhereClause(final Uri uri, final String where, final String[] whereArgs,
            int uriMatch) {
        SqlSelection selection = new SqlSelection();
        selection.appendClause(where, whereArgs);
        if (uriMatch == MY_DOWNLOADS_ID || uriMatch == ALL_DOWNLOADS_ID ||
                uriMatch == PUBLIC_DOWNLOAD_ID) {
            selection.appendClause(Downloads.Impl._ID + " = ?", getDownloadIdFromUri(uri));
        }
        if ((uriMatch == MY_DOWNLOADS || uriMatch == MY_DOWNLOADS_ID)
                && getContext().checkCallingOrSelfPermission(Downloads.Impl.PERMISSION_ACCESS_ALL)
                != PackageManager.PERMISSION_GRANTED) {
            selection.appendClause(
                    Constants.UID + "= ? OR " + Downloads.Impl.COLUMN_OTHER_UID + "= ?",
                    Binder.getCallingUid(), Binder.getCallingUid());
        }
        return selection;
    }

    /**
     * Deletes a row in the database
     */
    @Override
    public int delete(final Uri uri, final String where,
            final String[] whereArgs) {

        if (shouldRestrictVisibility()) {
            Helpers.validateSelection(where, sAppReadableColumnsSet);
        }

        SQLiteDatabase db = mOpenHelper.getWritableDatabase();
        int count;
        int match = sURIMatcher.match(uri);
        switch (match) {
            case MY_DOWNLOADS:
            case MY_DOWNLOADS_ID:
            case ALL_DOWNLOADS:
            case ALL_DOWNLOADS_ID:
                SqlSelection selection = getWhereClause(uri, where, whereArgs, match);
                deleteRequestHeaders(db, selection.getSelection(), selection.getParameters());

                final Cursor cursor = db.query(DB_TABLE, new String[] {
                        Downloads.Impl._ID }, selection.getSelection(), selection.getParameters(),
                        null, null, null);
                try {
                    while (cursor.moveToNext()) {
                        final long id = cursor.getLong(0);
                        DownloadStorageProvider.onDownloadProviderDelete(getContext(), id);
                    }
                } finally {
                    IoUtils.closeQuietly(cursor);
                }

                count = db.delete(DB_TABLE, selection.getSelection(), selection.getParameters());
                break;

            default:
                Log.d(Constants.TAG, "deleting unknown/invalid URI: " + uri);
                throw new UnsupportedOperationException("Cannot delete URI: " + uri);
        }
        notifyContentChanged(uri, match);
        return count;
    }

    /**
     * Remotely opens a file
     */
    @Override
    public ParcelFileDescriptor openFile(final Uri uri, String mode) throws FileNotFoundException {
        if (Constants.LOGVV) {
            logVerboseOpenFileInfo(uri, mode);
        }

        final Cursor cursor = query(uri, new String[] { Downloads.Impl._DATA }, null, null, null);
        String path;
        try {
            int count = (cursor != null) ? cursor.getCount() : 0;
            if (count != 1) {
                // If there is not exactly one result, throw an appropriate exception.
                if (count == 0) {
                    throw new FileNotFoundException("No entry for " + uri);
                }
                throw new FileNotFoundException("Multiple items at " + uri);
            }

            cursor.moveToFirst();
            path = cursor.getString(0);
        } finally {
            IoUtils.closeQuietly(cursor);
        }

        if (path == null) {
            throw new FileNotFoundException("No filename found.");
        }

        final File file = new File(path);
        if (!Helpers.isFilenameValid(getContext(), file)) {
            throw new FileNotFoundException("Invalid file: " + file);
        }

        if ("r".equals(mode)) {
            return ParcelFileDescriptor.open(file, ParcelFileDescriptor.MODE_READ_ONLY);
        } else {
            try {
                // When finished writing, update size and timestamp
                return ParcelFileDescriptor.open(file, ParcelFileDescriptor.parseMode(mode),
                        mHandler, new OnCloseListener() {
                            @Override
                            public void onClose(IOException e) {
                                final ContentValues values = new ContentValues();
                                values.put(Downloads.Impl.COLUMN_TOTAL_BYTES, file.length());
                                values.put(Downloads.Impl.COLUMN_LAST_MODIFICATION,
                                        System.currentTimeMillis());
                                update(uri, values, null, null);
                            }
                        });
            } catch (IOException e) {
                throw new FileNotFoundException("Failed to open for writing: " + e);
            }
        }
    }

    @Override
    public void dump(FileDescriptor fd, PrintWriter writer, String[] args) {
        final IndentingPrintWriter pw = new IndentingPrintWriter(writer, "  ", 120);

        pw.println("Downloads updated in last hour:");
        pw.increaseIndent();

        final SQLiteDatabase db = mOpenHelper.getReadableDatabase();
        final long modifiedAfter = mSystemFacade.currentTimeMillis() - DateUtils.HOUR_IN_MILLIS;
        final Cursor cursor = db.query(DB_TABLE, null,
                Downloads.Impl.COLUMN_LAST_MODIFICATION + ">" + modifiedAfter, null, null, null,
                Downloads.Impl._ID + " ASC");
        try {
            final String[] cols = cursor.getColumnNames();
            final int idCol = cursor.getColumnIndex(BaseColumns._ID);
            while (cursor.moveToNext()) {
                pw.println("Download #" + cursor.getInt(idCol) + ":");
                pw.increaseIndent();
                for (int i = 0; i < cols.length; i++) {
                    // Omit sensitive data when dumping
                    if (Downloads.Impl.COLUMN_COOKIE_DATA.equals(cols[i])) {
                        continue;
                    }
                    pw.printPair(cols[i], cursor.getString(i));
                }
                pw.println();
                pw.decreaseIndent();
            }
        } finally {
            cursor.close();
        }

        pw.decreaseIndent();
    }

    private void logVerboseOpenFileInfo(Uri uri, String mode) {
        Log.v(Constants.TAG, "openFile uri: " + uri + ", mode: " + mode
                + ", uid: " + Binder.getCallingUid());
        Cursor cursor = query(Downloads.Impl.CONTENT_URI,
                new String[] { "_id" }, null, null, "_id");
        if (cursor == null) {
            Log.v(Constants.TAG, "null cursor in openFile");
        } else {
            if (!cursor.moveToFirst()) {
                Log.v(Constants.TAG, "empty cursor in openFile");
            } else {
                do {
                    Log.v(Constants.TAG, "row " + cursor.getInt(0) + " available");
                } while(cursor.moveToNext());
            }
            cursor.close();
        }
        cursor = query(uri, new String[] { "_data" }, null, null, null);
        if (cursor == null) {
            Log.v(Constants.TAG, "null cursor in openFile");
        } else {
            if (!cursor.moveToFirst()) {
                Log.v(Constants.TAG, "empty cursor in openFile");
            } else {
                String filename = cursor.getString(0);
                Log.v(Constants.TAG, "filename in openFile: " + filename);
                if (new java.io.File(filename).isFile()) {
                    Log.v(Constants.TAG, "file exists in openFile");
                }
            }
            cursor.close();
        }
    }

    private static final void copyInteger(String key, ContentValues from, ContentValues to) {
        Integer i = from.getAsInteger(key);
        if (i != null) {
            to.put(key, i);
        }
    }

    private static final void copyBoolean(String key, ContentValues from, ContentValues to) {
        Boolean b = from.getAsBoolean(key);
        if (b != null) {
            to.put(key, b);
        }
    }

    private static final void copyString(String key, ContentValues from, ContentValues to) {
        String s = from.getAsString(key);
        if (s != null) {
            to.put(key, s);
        }
    }

    private static final void copyStringWithDefault(String key, ContentValues from,
            ContentValues to, String defaultValue) {
        copyString(key, from, to);
        if (!to.containsKey(key)) {
            to.put(key, defaultValue);
        }
    }
}<|MERGE_RESOLUTION|>--- conflicted
+++ resolved
@@ -462,15 +462,6 @@
         // saves us by getting some initialization code in DownloadService out of the way.
         Context context = getContext();
         context.startService(new Intent(context, DownloadService.class));
-<<<<<<< HEAD
-        try {
-            SELinux.restorecon(context.getCacheDir().getCanonicalPath());
-        } catch (IOException e) {
-            Log.wtf(Constants.TAG, "Could not get canonical path for download directory", e);
-        }
-=======
-        mDownloadsDataDir = StorageManager.getDownloadDataDirectory(getContext());
->>>>>>> 2ca55fd3
         return true;
     }
 
