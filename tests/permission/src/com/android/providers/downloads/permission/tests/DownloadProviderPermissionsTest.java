--- conflicted
+++ resolved
@@ -88,11 +88,7 @@
     public void testWriteDownloadProvider() throws IOException {
         try {
             ContentValues values = new ContentValues();
-<<<<<<< HEAD
-            values.put(Downloads.COLUMN_DESTINATION, "foo");
-=======
             values.put(Downloads.COLUMN_URI, "foo");
->>>>>>> cf79a11f
             mContentResolver.insert(Downloads.CONTENT_URI, values);
             fail("write to provider did not throw SecurityException as expected.");
         } catch (SecurityException e) {
